'use strict';

var BN = require('./bn');
var Point = require('./point');
var Random = require('./random');
<<<<<<< HEAD
var PublicKey = require('../publickey');
=======
var Pubkey = require('../pubkey');
var Privkey = require('../privkey');
>>>>>>> cd4583f9
var Signature = require('../signature');

var ECDSA = function ECDSA(obj) {
  if (!(this instanceof ECDSA))
    return new ECDSA(obj);
  if (obj)
    this.set(obj);
};

ECDSA.prototype.set = function(obj) {
  this.hashbuf = obj.hashbuf || this.hashbuf;
  this.privkey = obj.privkey || this.privkey;
  this.pubkey = obj.pubkey || this.pubkey;
  this.sig = obj.sig || this.sig;
  this.k = obj.k || this.k;
  this.verified = obj.verified || this.verified;
  return this;
};

ECDSA.prototype.privkey2pubkey = function(){
  this.pubkey = Pubkey().fromPrivkey(this.privkey);
};

ECDSA.prototype.calci = function() {
  for (var i = 0; i < 4; i++) {
    this.sig.i = i;
    var Qprime;
    try {
      Qprime = this.sig2pubkey();
    } catch (e) {
      continue;
    }
    if (Qprime.point.eq(this.pubkey.point)) {
      this.sig.compressed = this.pubkey.compressed;
      return this;
    }
  }

  this.sig.i = undefined;
  throw new Error('Unable to find valid recovery factor');
};

ECDSA.prototype.fromString = function(str) {
  var obj = JSON.parse(str);
  if (obj.hashbuf)
    this.hashbuf = new Buffer(obj.hashbuf, 'hex');
  if (obj.pubkey)
    this.pubkey = Pubkey().fromString(obj.pubkey);
  if (obj.privkey)
    this.privkey = Privkey().fromString(obj.privkey);
  if (obj.sig)
    this.sig = Signature().fromString(obj.sig);
  if (obj.k)
    this.k = BN(obj.k, 10);
  return this;
};

ECDSA.prototype.randomK = function() {
  var N = Point.getN();
  var k;
  do {
    k = BN().fromBuffer(Random.getRandomBuffer(32));
  } while (!(k.lt(N) && k.gt(0)));
  this.k = k;
  return this;
};

// Information about public key recovery:
// https://bitcointalk.org/index.php?topic=6430.0
// http://stackoverflow.com/questions/19665491/how-do-i-get-an-ecdsa-public-key-from-just-a-bitcoin-signature-sec1-4-1-6-k
ECDSA.prototype.sig2pubkey = function() {
  var i = this.sig.i;
  if (!(i === 0 || i === 1 || i === 2 || i === 3))
    throw new Error('i must be equal to 0, 1, 2, or 3');

  var e = BN().fromBuffer(this.hashbuf);
  var r = this.sig.r;
  var s = this.sig.s;

  // A set LSB signifies that the y-coordinate is odd
  var isYOdd = i & 1;

  // The more significant bit specifies whether we should use the
  // first or second candidate key.
  var isSecondKey = i >> 1;

  var n = Point.getN();
  var G = Point.getG();

  // 1.1 Let x = r + jn
  var x = isSecondKey ? r.add(n) : r;
  var R = Point.fromX(isYOdd, x);

  // 1.4 Check that nR is at infinity
  var nR = R.mul(n);

  if (!nR.isInfinity())
    throw new Error('nR is not a valid curve point');

  // Compute -e from e
  var eNeg = e.neg().mod(n);

  // 1.6.1 Compute Q = r^-1 (sR - eG)
  // Q = r^-1 (sR + -eG)
  var rInv = r.invm(n);

  //var Q = R.multiplyTwo(s, G, eNeg).mul(rInv);
  var Q = R.mul(s).add(G.mul(eNeg)).mul(rInv);

  var pubkey = new PublicKey({point: Q});
  pubkey.compressed = this.sig.compressed;
  pubkey.validate();

  return pubkey;
};

ECDSA.prototype.sigError = function() {
  if (!Buffer.isBuffer(this.hashbuf) || this.hashbuf.length !== 32)
    return 'hashbuf must be a 32 byte buffer';

  try {
    this.pubkey.validate();
  } catch (e) {
    return 'Invalid pubkey: ' + e;
  }

  var r = this.sig.r;
  var s = this.sig.s;
  if (!(r.gt(0) && r.lt(Point.getN()))
   || !(s.gt(0) && s.lt(Point.getN())))
    return 'r and s not in range';

  var e = BN().fromBuffer(this.hashbuf);
  var n = Point.getN();
  var sinv = s.invm(n);
  var u1 = sinv.mul(e).mod(n);
  var u2 = sinv.mul(r).mod(n);

  var p = Point.getG().mulAdd(u1, this.pubkey.point, u2);
  if (p.isInfinity())
    return 'p is infinity';

  if (!(p.getX().mod(n).cmp(r) === 0))
    return 'Invalid signature';
  else
    return false;
};

ECDSA.prototype.sign = function() {
  var hashbuf = this.hashbuf;
  var privkey = this.privkey;
  var k = this.k;
  var d = privkey.bn;

  if (!k)
    throw new Error('You must specify k - perhaps you should run signRandomK instead');

  if (!hashbuf || !privkey || !d)
    throw new Error('invalid parameters');

  if (!Buffer.isBuffer(hashbuf) || hashbuf.length !== 32)
    throw new Error('hashbuf must be a 32 byte buffer');

  var N = Point.getN();
  var G = Point.getG();
  var e = BN().fromBuffer(hashbuf);

  do {
    var Q = G.mul(k);
    var r = Q.x.mod(N);
    var s = k.invm(N).mul(e.add(d.mul(r))).mod(N);
  } while (r.cmp(0) <= 0 || s.cmp(0) <= 0);

  this.sig = new Signature({r: r, s: s, compressed: this.privkey.compressed});
  return this.sig;
};

ECDSA.prototype.signRandomK = function() {
  var k = this.randomK();
  return this.sign();
};

ECDSA.prototype.toString = function() {
  var obj = {};
  if (this.hashbuf)
    obj.hashbuf = this.hashbuf.toString('hex');
  if (this.pubkey)
    obj.pubkey = this.pubkey.toString();
  if (this.privkey)
    obj.privkey = this.privkey.toString();
  if (this.keypair)
    obj.keypair = this.keypair.toString();
  if (this.sig)
    obj.sig = this.sig.toString();
  if (this.k)
    obj.k = this.k.toString();
  return JSON.stringify(obj);
};

ECDSA.prototype.verify = function() {
  if (!this.sigError())
    return true;
  else
    return false;
};

ECDSA.sign = function(hashbuf, privkey) {
  return ECDSA().set({
    hashbuf: hashbuf,
    privkey: privkey
  }).signRandomK();
};

ECDSA.verify = function(hashbuf, sig, pubkey) {
  return ECDSA().set({
    hashbuf: hashbuf,
    sig: sig,
    pubkey: pubkey
  }).verify();
};

module.exports = ECDSA;<|MERGE_RESOLUTION|>--- conflicted
+++ resolved
@@ -3,12 +3,8 @@
 var BN = require('./bn');
 var Point = require('./point');
 var Random = require('./random');
-<<<<<<< HEAD
 var PublicKey = require('../publickey');
-=======
-var Pubkey = require('../pubkey');
-var Privkey = require('../privkey');
->>>>>>> cd4583f9
+var PrivateKey = require('../privatekey');
 var Signature = require('../signature');
 
 var ECDSA = function ECDSA(obj) {
@@ -29,7 +25,7 @@
 };
 
 ECDSA.prototype.privkey2pubkey = function(){
-  this.pubkey = Pubkey().fromPrivkey(this.privkey);
+  this.pubkey = PublicKey().fromPrivateKey(this.privkey);
 };
 
 ECDSA.prototype.calci = function() {
@@ -56,9 +52,9 @@
   if (obj.hashbuf)
     this.hashbuf = new Buffer(obj.hashbuf, 'hex');
   if (obj.pubkey)
-    this.pubkey = Pubkey().fromString(obj.pubkey);
+    this.pubkey = PublicKey().fromString(obj.pubkey);
   if (obj.privkey)
-    this.privkey = Privkey().fromString(obj.privkey);
+    this.privkey = PrivateKey().fromString(obj.privkey);
   if (obj.sig)
     this.sig = Signature().fromString(obj.sig);
   if (obj.k)
